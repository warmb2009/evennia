# -*- coding: utf-8 -*-
"""
 ** OBS - this is not a normal command module! **
 ** You cannot import anything in this module as a command! **

This is part of the Evennia unittest framework, for testing the
stability and integrity of the codebase during updates. This module
test the default command set. It is instantiated by the
evennia/objects/tests.py module, which in turn is run by as part of the
main test suite started with
 > python game/manage.py test.

"""

import re

from django.conf import settings
from mock import Mock

from evennia.commands.default.cmdset_character import CharacterCmdSet
from evennia.utils.test_resources import EvenniaTest
from evennia.commands.default import help, general, system, admin, account, building, batchprocess, comms
from evennia.commands.command import Command, InterruptCommand
from evennia.utils import ansi, utils
from evennia.server.sessionhandler import SESSIONS


# set up signal here since we are not starting the server

_RE = re.compile(r"^\+|-+\+|\+-+|--*|\|(?:\s|$)", re.MULTILINE)


# ------------------------------------------------------------
# Command testing
# ------------------------------------------------------------

class CommandTest(EvenniaTest):
    """
    Tests a command
    """

    def call(self, cmdobj, args, msg=None, cmdset=None, noansi=True, caller=None, receiver=None, cmdstring=None, obj=None):
        """
        Test a command by assigning all the needed
        properties to cmdobj and  running
            cmdobj.at_pre_cmd()
            cmdobj.parse()
            cmdobj.func()
            cmdobj.at_post_cmd()
        The msgreturn value is compared to eventual
        output sent to caller.msg in the game

        Returns:
            msg (str): The received message that was sent to the caller.

        """
        caller = caller if caller else self.char1
        receiver = receiver if receiver else caller
        cmdobj.caller = caller
        cmdobj.cmdname = cmdstring if cmdstring else cmdobj.key
        cmdobj.raw_cmdname = cmdobj.cmdname
        cmdobj.cmdstring = cmdobj.cmdname # deprecated
        cmdobj.args = args
        cmdobj.cmdset = cmdset
        cmdobj.session = SESSIONS.session_from_sessid(1)
        cmdobj.account = self.account
        cmdobj.raw_string = cmdobj.key + " " + args
        cmdobj.obj = obj or (caller if caller else self.char1)
        # test
        old_msg = receiver.msg
        returned_msg = ""
        try:
            receiver.msg = Mock()
            cmdobj.at_pre_cmd()
            cmdobj.parse()
            cmdobj.func()
            cmdobj.at_post_cmd()
<<<<<<< HEAD
            # clean out evtable sugar. We only operate on text-type
=======
        except InterruptCommand:
            pass
        finally:
            # clean out prettytable sugar. We only operate on text-type
>>>>>>> dc859eae
            stored_msg = [args[0] if args and args[0] else kwargs.get("text",utils.to_str(kwargs, force_string=True))
                    for name, args, kwargs in receiver.msg.mock_calls]
            # Get the first element of a tuple if msg received a tuple instead of a string
            stored_msg = [smsg[0] if isinstance(smsg, tuple) else smsg for smsg in stored_msg]
            if msg is not None:
                returned_msg = "||".join(_RE.sub("", mess) for mess in stored_msg)
                returned_msg = ansi.parse_ansi(returned_msg, strip_ansi=noansi).strip()
                if msg == "" and returned_msg or not returned_msg.startswith(msg.strip()):
                    sep1 = "\n" + "="*30 + "Wanted message" + "="*34 + "\n"
                    sep2 = "\n" + "="*30 + "Returned message" + "="*32 + "\n"
                    sep3 = "\n" + "="*78
                    retval = sep1 + msg.strip() + sep2 + returned_msg + sep3
                    raise AssertionError(retval)
            else:
                returned_msg = "\n".join(str(msg) for msg in stored_msg)
                returned_msg = ansi.parse_ansi(returned_msg, strip_ansi=noansi).strip()
            receiver.msg = old_msg

        return returned_msg

# ------------------------------------------------------------
# Individual module Tests
# ------------------------------------------------------------


class TestGeneral(CommandTest):
    def test_look(self):
        self.call(general.CmdLook(), "here", "Room(#1)\nroom_desc")

    def test_home(self):
        self.call(general.CmdHome(), "", "You are already home")

    def test_inventory(self):
        self.call(general.CmdInventory(), "", "You are not carrying anything.")

    def test_pose(self):
        self.call(general.CmdPose(), "looks around", "Char looks around")

    def test_nick(self):
        self.call(general.CmdNick(), "testalias = testaliasedstring1", "Nick 'testalias' mapped to 'testaliasedstring1'.")
        self.call(general.CmdNick(), "/account testalias = testaliasedstring2", "Nick 'testalias' mapped to 'testaliasedstring2'.")
        self.call(general.CmdNick(), "/object testalias = testaliasedstring3", "Nick 'testalias' mapped to 'testaliasedstring3'.")
        self.assertEqual(u"testaliasedstring1", self.char1.nicks.get("testalias"))
        self.assertEqual(u"testaliasedstring2", self.char1.nicks.get("testalias", category="account"))
        self.assertEqual(u"testaliasedstring3", self.char1.nicks.get("testalias", category="object"))

    def test_get_and_drop(self):
        self.call(general.CmdGet(), "Obj", "You pick up Obj.")
        self.call(general.CmdDrop(), "Obj", "You drop Obj.")

    def test_say(self):
        self.call(general.CmdSay(), "Testing", "You say, \"Testing\"")

    def test_whisper(self):
        self.call(general.CmdWhisper(), "Obj = Testing", "You whisper to Obj, \"Testing\"")

    def test_access(self):
        self.call(general.CmdAccess(), "", "Permission Hierarchy (climbing):")


class TestHelp(CommandTest):
    def test_help(self):
        self.call(help.CmdHelp(), "", "Command help entries", cmdset=CharacterCmdSet())

    def test_set_help(self):
        self.call(help.CmdSetHelp(), "testhelp, General = This is a test", "Topic 'testhelp' was successfully created.")
        self.call(help.CmdHelp(), "testhelp", "Help for testhelp", cmdset=CharacterCmdSet())


class TestSystem(CommandTest):
    def test_py(self):
        # we are not testing CmdReload, CmdReset and CmdShutdown, CmdService or CmdTime
        # since the server is not running during these tests.
        self.call(system.CmdPy(), "1+2", ">>> 1+2|3")

    def test_scripts(self):
        self.call(system.CmdScripts(), "", "| dbref |")

    def test_objects(self):
        self.call(system.CmdObjects(), "", "Object subtype totals")

    def test_about(self):
        self.call(system.CmdAbout(), "", None)

    def test_server_load(self):
        self.call(system.CmdServerLoad(), "", "Server CPU and Memory load:")


class TestAdmin(CommandTest):
    def test_emit(self):
        self.call(admin.CmdEmit(), "Char2 = Test", "Emitted to Char2:\nTest")

    def test_perm(self):
        self.call(admin.CmdPerm(), "Obj = Builder", "Permission 'Builder' given to Obj (the Object/Character).")
        self.call(admin.CmdPerm(), "Char2 = Builder", "Permission 'Builder' given to Char2 (the Object/Character).")

    def test_wall(self):
        self.call(admin.CmdWall(), "Test", "Announcing to all connected accounts ...")

    def test_ban(self):
        self.call(admin.CmdBan(), "Char", "NameBan char was added.")


class TestAccount(CommandTest):

    def test_ooc_look(self):
        if settings.MULTISESSION_MODE < 2:
            self.call(account.CmdOOCLook(), "", "You are outofcharacter (OOC).", caller=self.account)
        if settings.MULTISESSION_MODE == 2:
            self.call(account.CmdOOCLook(), "", "Account TestAccount (you are OutofCharacter)", caller=self.account)

    def test_ooc(self):
        self.call(account.CmdOOC(), "", "You go OOC.", caller=self.account)

    def test_ic(self):
        self.account.unpuppet_object(self.session)
        self.call(account.CmdIC(), "Char", "You become Char.", caller=self.account, receiver=self.char1)

    def test_password(self):
        self.call(account.CmdPassword(), "testpassword = testpassword", "Password changed.", caller=self.account)

    def test_option(self):
        self.call(account.CmdOption(), "", "Client settings", caller=self.account)

    def test_who(self):
        self.call(account.CmdWho(), "", "Accounts:", caller=self.account)

    def test_quit(self):
        self.call(account.CmdQuit(), "", "Quitting. Hope to see you again, soon.", caller=self.account)

    def test_sessions(self):
        self.call(account.CmdSessions(), "", "Your current session(s):", caller=self.account)

    def test_color_test(self):
        self.call(account.CmdColorTest(), "ansi", "ANSI colors:", caller=self.account)

    def test_char_create(self):
        self.call(account.CmdCharCreate(), "Test1=Test char", "Created new character Test1. Use @ic Test1 to enter the game", caller=self.account)

    def test_quell(self):
        self.call(account.CmdQuell(), "", "Quelling to current puppet's permissions (developer).", caller=self.account)


class TestBuilding(CommandTest):
    def test_create(self):
        name = settings.BASE_OBJECT_TYPECLASS.rsplit('.', 1)[1]
        self.call(building.CmdCreate(), "/drop TestObj1", "You create a new %s: TestObj1." % name)

    def test_examine(self):
        self.call(building.CmdExamine(), "Obj", "Name/key: Obj")

    def test_set_obj_alias(self):
        self.call(building.CmdSetObjAlias(), "Obj = TestObj1b", "Alias(es) for 'Obj(#4)' set to testobj1b.")

    def test_copy(self):
        self.call(building.CmdCopy(), "Obj = TestObj2;TestObj2b, TestObj3;TestObj3b", "Copied Obj to 'TestObj3' (aliases: ['TestObj3b']")

    def test_attribute_commands(self):
        self.call(building.CmdSetAttribute(), "Obj/test1=\"value1\"", "Created attribute Obj/test1 = 'value1'")
        self.call(building.CmdSetAttribute(), "Obj2/test2=\"value2\"", "Created attribute Obj2/test2 = 'value2'")
        self.call(building.CmdMvAttr(), "Obj2/test2 = Obj/test3", "Moved Obj2.test2 > Obj.test3")
        self.call(building.CmdCpAttr(), "Obj/test1 = Obj2/test3", "Copied Obj.test1 > Obj2.test3")
        self.call(building.CmdWipe(), "Obj2/test2/test3", "Wiped attributes test2,test3 on Obj2.")

    def test_name(self):
        self.call(building.CmdName(), "Obj2=Obj3", "Object's name changed to 'Obj3'.")

    def test_desc(self):
        self.call(building.CmdDesc(), "Obj2=TestDesc", "The description was set on Obj2(#5).")

    def test_wipe(self):
        self.call(building.CmdDestroy(), "Obj", "Obj was destroyed.")

    def test_dig(self):
        self.call(building.CmdDig(), "TestRoom1=testroom;tr,back;b", "Created room TestRoom1")

    def test_tunnel(self):
        self.call(building.CmdTunnel(), "n = TestRoom2;test2", "Created room TestRoom2")

    def test_exit_commands(self):
        self.call(building.CmdOpen(), "TestExit1=Room2", "Created new Exit 'TestExit1' from Room to Room2")
        self.call(building.CmdLink(), "TestExit1=Room", "Link created TestExit1 > Room (one way).")
        self.call(building.CmdUnLink(), "TestExit1", "Former exit TestExit1 no longer links anywhere.")

    def test_set_home(self):
        self.call(building.CmdSetHome(), "Obj = Room2", "Obj's home location was changed from Room")

    def test_list_cmdsets(self):
        self.call(building.CmdListCmdSets(), "", "<DefaultCharacter (Union, prio 0, perm)>:")

    def test_typeclass(self):
        self.call(building.CmdTypeclass(), "Obj = evennia.objects.objects.DefaultExit",
                "Obj changed typeclass from evennia.objects.objects.DefaultObject to evennia.objects.objects.DefaultExit.")

    def test_lock(self):
        self.call(building.CmdLock(), "Obj = test:perm(Developer)", "Added lock 'test:perm(Developer)' to Obj.")

    def test_find(self):
        self.call(building.CmdFind(), "Room2", "One Match")

    def test_script(self):
        self.call(building.CmdScript(), "Obj = scripts.Script", "Script scripts.Script successfully added")

    def test_teleport(self):
        self.call(building.CmdTeleport(), "Room2", "Room2(#2)\n|Teleported to Room2.")


class TestComms(CommandTest):

    def setUp(self):
        super(CommandTest, self).setUp()
        self.call(comms.CmdChannelCreate(), "testchan;test=Test Channel", "Created channel testchan and connected to it.", receiver=self.account)

    def test_toggle_com(self):
        self.call(comms.CmdAddCom(), "tc = testchan", "You are already connected to channel testchan. You can now", receiver=self.account)
        self.call(comms.CmdDelCom(), "tc",  "Your alias 'tc' for channel testchan was cleared.", receiver=self.account)

    def test_channels(self):
        self.call(comms.CmdChannels(), "" ,"Available channels (use comlist,addcom and delcom to manage", receiver=self.account)

    def test_all_com(self):
        self.call(comms.CmdAllCom(), "", "Available channels (use comlist,addcom and delcom to manage", receiver=self.account)

    def test_clock(self):
        self.call(comms.CmdClock(), "testchan=send:all()", "Lock(s) applied. Current locks on testchan:", receiver=self.account)

    def test_cdesc(self):
        self.call(comms.CmdCdesc(), "testchan = Test Channel", "Description of channel 'testchan' set to 'Test Channel'.", receiver=self.account)

    def test_cemit(self):
        self.call(comms.CmdCemit(), "testchan = Test Message", "[testchan] Test Message|Sent to channel testchan: Test Message", receiver=self.account)

    def test_cwho(self):
        self.call(comms.CmdCWho(), "testchan", "Channel subscriptions\ntestchan:\n  TestAccount", receiver=self.account)

    def test_page(self):
        self.call(comms.CmdPage(), "TestAccount2 = Test", "TestAccount2 is offline. They will see your message if they list their pages later.|You paged TestAccount2 with: 'Test'.", receiver=self.account)

    def test_cboot(self):
        # No one else connected to boot
        self.call(comms.CmdCBoot(), "", "Usage: @cboot[/quiet] <channel> = <account> [:reason]", receiver=self.account)

    def test_cdestroy(self):
        self.call(comms.CmdCdestroy(), "testchan" ,"[testchan] TestAccount: testchan is being destroyed. Make sure to change your aliases.|Channel 'testchan' was destroyed.", receiver=self.account)


class TestBatchProcess(CommandTest):
    def test_batch_commands(self):
        # cannot test batchcode here, it must run inside the server process
        self.call(batchprocess.CmdBatchCommands(), "example_batch_cmds", "Running Batchcommand processor  Automatic mode for example_batch_cmds")
        # we make sure to delete the button again here to stop the running reactor
        self.call(building.CmdDestroy(), "button", "button was destroyed.")

class CmdInterrupt(Command):

    key = "interrupt"

    def parse(self):
        raise InterruptCommand

    def func(self):
        self.msg("in func")


class TestInterruptCommand(CommandTest):
    def test_interrupt_command(self):
        ret = self.call(CmdInterrupt(), "")
        self.assertEqual(ret, "")<|MERGE_RESOLUTION|>--- conflicted
+++ resolved
@@ -75,14 +75,10 @@
             cmdobj.parse()
             cmdobj.func()
             cmdobj.at_post_cmd()
-<<<<<<< HEAD
-            # clean out evtable sugar. We only operate on text-type
-=======
         except InterruptCommand:
             pass
         finally:
-            # clean out prettytable sugar. We only operate on text-type
->>>>>>> dc859eae
+            # clean out evtable sugar. We only operate on text-type
             stored_msg = [args[0] if args and args[0] else kwargs.get("text",utils.to_str(kwargs, force_string=True))
                     for name, args, kwargs in receiver.msg.mock_calls]
             # Get the first element of a tuple if msg received a tuple instead of a string
